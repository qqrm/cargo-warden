[workspace]
members = [
    "crates/bpf-api",
    "crates/bpf-core",
    "crates/bpf-host",
    "crates/cli",
    "crates/sandbox-runtime",
    "crates/agent-lite",
    "crates/policy-core",
    "crates/policy-compiler",
    "crates/testkits",
    "examples/network-build",
    "examples/spawn-bash",
    "examples/fs-outside-workspace",
<<<<<<< HEAD
    "examples/proc-macro-hog",
    "examples/proc-macro-hog/proc-macro-hog-macro",
=======
    "examples/git-clone-https",
>>>>>>> 2fbf61f8
    "crates/event-reporting",
]
resolver = "2"

[patch.crates-io]
aya = { git = "https://github.com/aya-rs/aya", rev = "30182463bdb6cce592477e66659d5f66f846cfcf" }
aya-obj = { git = "https://github.com/aya-rs/aya", rev = "30182463bdb6cce592477e66659d5f66f846cfcf" }
aya-ebpf = { git = "https://github.com/aya-rs/aya", rev = "30182463bdb6cce592477e66659d5f66f846cfcf", package = "aya-ebpf" }
aya-ebpf-bindings = { git = "https://github.com/aya-rs/aya", rev = "30182463bdb6cce592477e66659d5f66f846cfcf", package = "aya-ebpf-bindings" }
aya-ebpf-cty = { git = "https://github.com/aya-rs/aya", rev = "30182463bdb6cce592477e66659d5f66f846cfcf", package = "aya-ebpf-cty" }
aya-ebpf-macros = { git = "https://github.com/aya-rs/aya", rev = "30182463bdb6cce592477e66659d5f66f846cfcf", package = "aya-ebpf-macros" }<|MERGE_RESOLUTION|>--- conflicted
+++ resolved
@@ -12,12 +12,9 @@
     "examples/network-build",
     "examples/spawn-bash",
     "examples/fs-outside-workspace",
-<<<<<<< HEAD
     "examples/proc-macro-hog",
     "examples/proc-macro-hog/proc-macro-hog-macro",
-=======
     "examples/git-clone-https",
->>>>>>> 2fbf61f8
     "crates/event-reporting",
 ]
 resolver = "2"
