--- conflicted
+++ resolved
@@ -70,11 +70,7 @@
 const POLL_INTERVAL: Duration = Duration::from_millis(20);
 
 /// Error returned by the integration testing helpers.
-<<<<<<< HEAD
 #[derive(Debug, thiserror::Error)]
-=======
-#[derive(Debug, Error)]
->>>>>>> 59b6c83b
 pub enum TestkitError {
     /// Wrapper around [`io::Error`].
     #[error("io error: {0}")]
@@ -83,11 +79,7 @@
     #[error("json error: {0}")]
     Json(#[from] serde_json::Error),
     /// The fake sandbox did not produce the expected output in time.
-<<<<<<< HEAD
     #[error("timeout waiting for {path}: {message}")]
-=======
-    #[error("timeout waiting for {path}: {message}", path = .path.display())]
->>>>>>> 59b6c83b
     Timeout { path: PathBuf, message: String },
     /// Assertion helper triggered an error.
     #[error("assertion failure: {message}")]
