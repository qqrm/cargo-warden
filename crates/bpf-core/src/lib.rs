--- conflicted
+++ resolved
@@ -18,14 +18,11 @@
     maps::{DummyRingBuf, TestArray, TestHashMap},
 };
 #[cfg(any(target_arch = "bpf", test, feature = "fuzzing"))]
-<<<<<<< HEAD
-use core::{ffi::c_void, marker::PhantomData, mem::size_of};
-=======
+use core::marker::PhantomData;
 use core::{
     ffi::{CStr, c_void},
     mem::size_of,
 };
->>>>>>> e7a6e8bd
 
 #[cfg(any(target_arch = "bpf", test, feature = "fuzzing"))]
 const _EVENT_SIZE: usize = size_of::<Event>();
