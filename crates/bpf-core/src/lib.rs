--- conflicted
+++ resolved
@@ -166,11 +166,7 @@
 
 #[cfg(target_arch = "bpf")]
 const fn mode_flags_map() -> ModeFlagsMap {
-<<<<<<< HEAD
     Array::with_max_entries(bpf_api::MODE_FLAGS_CAPACITY, 0)
-=======
-    Array::with_max_entries(1, 0)
->>>>>>> 37ca1f96
 }
 
 #[cfg(any(test, feature = "fuzzing"))]
