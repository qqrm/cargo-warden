--- conflicted
+++ resolved
@@ -170,7 +170,6 @@
     Ok(())
 }
 
-<<<<<<< HEAD
 fn setup_isolation(allow: &[String], policy_paths: &[String]) -> io::Result<IsolationConfig> {
     let mut policy = load_default_policy()?;
     for path in policy_paths {
@@ -262,26 +261,7 @@
         exec: ExecPolicy::default(),
         syscall: SyscallPolicy::default(),
         allow: AllowSection::default(),
-=======
-fn setup_isolation(_allow: &[String], policy: &[String]) -> io::Result<Vec<String>> {
-    use std::collections::HashSet;
-    let mut deny = HashSet::new();
-    for path in policy {
-        let text = std::fs::read_to_string(path)?;
-        let policy = policy_core::Policy::from_toml_str(&text)
-            .map_err(|e| io::Error::new(io::ErrorKind::InvalidInput, e))?;
-        let report = policy.validate();
-        if !report.errors.is_empty() {
-            return Err(io::Error::new(
-                io::ErrorKind::InvalidInput,
-                format!("{:?}", report.errors),
-            ));
-        }
-        for warn in report.warnings {
-            eprintln!("warning: {warn}");
-        }
-        deny.extend(policy.syscall_deny().cloned());
->>>>>>> eaa0bb74
+
     }
 }
 
