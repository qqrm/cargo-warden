[package]
name = "qqrm-cargo-warden"
version = "0.1.0"
edition = "2024"
license = "MIT OR Apache-2.0"
description = "Command-line interface for the cargo-warden sandbox."
repository = "https://github.com/qqrm/cargo-warden"
homepage = "https://github.com/qqrm/cargo-warden"
documentation = "https://docs.rs/qqrm-cargo-warden"
readme = "../../README.md"

[dependencies]
clap = { version = "4", features = ["derive"] }
policy-core = { package = "qqrm-policy-core", version = "0.1.0", path = "../policy-core" }
qqrm-policy-compiler = { version = "0.1.0", path = "../policy-compiler" }
sandbox-runtime = { package = "qqrm-sandbox-runtime", version = "0.1.0", path = "../sandbox-runtime" }
serde = { version = "1", features = ["derive"] }
serde_json = "1"
toml = "0.8"
<<<<<<< HEAD
qqrm-agent-lite = { version = "0.1.0", path = "../agent-lite" }
event-reporting = { version = "0.1.0", path = "../event-reporting" }
=======
>>>>>>> 12665a07

[dev-dependencies]
serial_test = "3"
assert_cmd = "2"
tempfile = "3"

[[bin]]
name = "cargo-warden"
path = "src/main.rs"<|MERGE_RESOLUTION|>--- conflicted
+++ resolved
@@ -17,11 +17,9 @@
 serde = { version = "1", features = ["derive"] }
 serde_json = "1"
 toml = "0.8"
-<<<<<<< HEAD
 qqrm-agent-lite = { version = "0.1.0", path = "../agent-lite" }
 event-reporting = { version = "0.1.0", path = "../event-reporting" }
-=======
->>>>>>> 12665a07
+
 
 [dev-dependencies]
 serial_test = "3"
