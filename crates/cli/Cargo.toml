--- conflicted
+++ resolved
@@ -18,17 +18,12 @@
 policy-core = { package = "qqrm-policy-core", version = "0.1.0", path = "../policy-core" }
 serde = { version = "1", features = ["derive"] }
 serde_json = "1"
-<<<<<<< HEAD
 toml = "0.8"
 
 [dev-dependencies]
 serial_test = "3"
-=======
 qqrm-agent-lite = { path = "../agent-lite" }
-
-[dev-dependencies]
 assert_cmd = "2"
->>>>>>> d46a5164
 tempfile = "3"
 
 [[bin]]
